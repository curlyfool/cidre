--- conflicted
+++ resolved
@@ -32,20 +32,14 @@
 pip install cidre
 ```
 
-<<<<<<< HEAD
+
 *Requirements*
 - Python 3.7 or later
-
-
 
 
 ## Example
 - [**Step by step guideline of how to use CIDRE**](examples/example.ipynb)
 
-=======
-## Examples
-- [Toy network with communities](examples/example.ipynb)
->>>>>>> 45c4f1d5
 
 **A minimal example**
 
