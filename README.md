--- conflicted
+++ resolved
@@ -11,9 +11,6 @@
 Kojaku, S., Livan, G. & Masuda, N. Detecting anomalous citation groups in journal networks. Sci Rep 11, 14524 (2021). https://doi.org/10.1038/s41598-021-93572-3. 
 
 ```latex
-<<<<<<< HEAD
-
-
 @ARTICLE{Kojaku2021,
   title     = "Detecting anomalous citation groups in journal networks",
   author    = "Kojaku, Sadamori and Livan, Giacomo and Masuda, Naoki",
@@ -24,15 +21,6 @@
   pages     = "1--11",
   month     =  jul,
   year      =  2021,
-=======
-@misc{kojaku2021cartel,
-      title={Detecting citation cartels in journal networks},
-      author={Sadamori Kojaku and Giacomo Livan and Naoki Masuda},
-      year={2020},
-      eprint={2009.09097},
-      archivePrefix={arXiv},
-      primaryClass={physics.soc-ph}
->>>>>>> e5843605
 }
 
 
@@ -48,12 +36,7 @@
 ```
 
 ## Examples
-<<<<<<< HEAD
 - [Toy network with communities](examples/example.ipynb)
-=======
-- [Toy network with communities](examples/example1.ipynb)
-- [Citation network of journals in 2013](examples/example2.ipynb)
->>>>>>> e5843605
 
 ## A minimal example
 
@@ -84,12 +67,8 @@
 
 The number of nodes and edges within the group can be obtained by
 ```python
-<<<<<<< HEAD
-group.recipients # {node_id: recipient_score}
-=======
 group.size() # Number of nodes
 group.get_within_edges() # Number of edges within this group
->>>>>>> e5843605
 ```
 
 ## Visualization
